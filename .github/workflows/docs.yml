# *******************************************************************************
# Copyright (c) 2025 Contributors to the Eclipse Foundation
#
# See the NOTICE file(s) distributed with this work for additional
# information regarding copyright ownership.
#
# This program and the accompanying materials are made available under the
# terms of the Apache License Version 2.0 which is available at
# https://www.apache.org/licenses/LICENSE-2.0
#
# SPDX-License-Identifier: Apache-2.0
# *******************************************************************************

name: Documentation

permissions:
  contents: write
  pages: write
  pull-requests: write
  id-token: write

on:
  pull_request_target:
    types: [opened, reopened, synchronize] # Allows forks to trigger the docs build
  push:
    branches:
      - main
  merge_group:
    types: [checks_requested]

jobs:
  build-docs:
    uses: eclipse-score/cicd-workflows/.github/workflows/docs.yml@main
    permissions:
      contents: write
      pages: write
      pull-requests: write
      id-token: write

    with:
<<<<<<< HEAD
      bazel run //:docs -- --github_user=${{ github.repository_owner }} --github_repo=${{ github.event.repository.name }}
=======
      bazel-target: "//:docs -- --github_user=${{ github.repository_owner }} --github_repo=${{ github.event.repository.name }}"
>>>>>>> a1ef1409
      retention-days: 3<|MERGE_RESOLUTION|>--- conflicted
+++ resolved
@@ -38,9 +38,5 @@
       id-token: write
 
     with:
-<<<<<<< HEAD
-      bazel run //:docs -- --github_user=${{ github.repository_owner }} --github_repo=${{ github.event.repository.name }}
-=======
       bazel-target: "//:docs -- --github_user=${{ github.repository_owner }} --github_repo=${{ github.event.repository.name }}"
->>>>>>> a1ef1409
       retention-days: 3